--- conflicted
+++ resolved
@@ -1159,7 +1159,6 @@
     });
   });
 
-<<<<<<< HEAD
   group('Edge Functions Client', () {
     test('invoke registered edge function with POST', () async {
       mockHttpClient.registerEdgeFunction('greet',
@@ -1296,7 +1295,7 @@
       expect(users, [
         {'id': 1, 'name': 'Alice'}
       ]);
-=======
+
   group('mock exceptions', () {
     group('basic operation exceptions', () {
       test('select throws PostgrestException', () async {
@@ -1582,7 +1581,6 @@
           expect(error.message, 'Schema "non_existent_schema" does not exist');
         }
       });
->>>>>>> 70ec5393
     });
   });
 }